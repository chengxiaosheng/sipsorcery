﻿//-----------------------------------------------------------------------------
// Filename: SIPUserAgent.cs
//
// Description: A "full" SIP user agent that encompasses both client and server user agents.
// It is also able to manage in dialog operations after the call is established 
// (the client and server user agents don't handle in dialog operations).
//
// Author(s):
// Aaron Clauson (aaron@sipsorcery.com)
//
// History:
// 26 Nov 2019	Aaron Clauson   Created, Dublin, Ireland.
// rj2: added overload for Answer with customHeader
//
// License: 
// BSD 3-Clause "New" or "Revised" License, see included LICENSE.md file.
//-----------------------------------------------------------------------------

using System;
using System.Collections.Generic;
using System.Net.Sockets;
using System.Threading;
using System.Threading.Tasks;
using Microsoft.Extensions.Logging;
using SIPSorcery.Net;
using SIPSorcery.Sys;

namespace SIPSorcery.SIP.App
{
    /// <summary>
    /// A "full" SIP user agent that encompasses both client and server user agents.
    /// It is also able to manage in dialog operations after the call is established 
    /// (the client and server user agents don't handle in dialog operations).
    /// 
    /// Unlike other user agents this one also manages its own RTP session object
    /// which means it can handle things like call on and off hold, RTP end point
    /// changes and sending DTMF events.
    /// </summary>
    public class SIPUserAgent
    {
        private static readonly string m_sdpContentType = SDP.SDP_MIME_CONTENTTYPE;
        private static readonly string m_sipReferContentType = SIPMIMETypes.REFER_CONTENT_TYPE;
        private static string m_userAgent = SIPConstants.SIP_USERAGENT_STRING;

        private static ILogger logger = Log.Logger;

        private CancellationTokenSource m_cts = new CancellationTokenSource();

        /// <summary>
        /// Client user agent for placing calls.
        /// </summary>
        private SIPClientUserAgent m_uac;

        /// <summary>
        /// Server user agent for receiving calls.
        /// </summary>
        private SIPServerUserAgent m_uas;

        /// <summary>
        /// The SIP transport layer for sending requests and responses.
        /// </summary>
        private SIPTransport m_transport;

        /// <summary>
        /// If set all communications are sent to this address irrespective of what the 
        /// request and response headers indicate.
        /// </summary>
        private SIPEndPoint m_outboundProxy;

        /// <summary>
        /// The media (RTP) session in use for the current call.
        /// </summary>
        public IMediaSession MediaSession { get; private set; }

        /// <summary>
        /// Indicates whether there is an active call or not.
        /// </summary>
        public bool IsCallActive
        {
            get
            {
                return Dialogue?.DialogueState == SIPDialogueStateEnum.Confirmed;
            }
        }

        /// <summary>
        /// True if we've put the remote party on hold.
        /// </summary>
        public bool IsOnLocalHold { get; private set; }

        /// <summary>
        /// True if the remote party has put us on hold.
        /// </summary>
        public bool IsOnRemoteHold { get; private set; }

        /// <summary>
        /// Once either the client or server call is answered this will hold the SIP
        /// dialogue that was created by the call.
        /// </summary>
        public SIPDialogue Dialogue
        {
            get
            {
                if (m_uac != null)
                {
                    return m_uac.SIPDialogue;
                }

                return m_uas?.SIPDialogue;
            }
        }

        /// <summary>
        /// For a call initiated by us this is the call descriptor that was used.
        /// </summary>
        public SIPCallDescriptor CallDescriptor
        {
            get { return m_uac?.CallDescriptor; }
        }

        /// <summary>
        /// The remote party has received our call request and is working on it.
        /// </summary>
        public event SIPCallResponseDelegate ClientCallTrying;

        /// <summary>
        /// The remote party has progressed our call request to ringing/in progress.
        /// </summary>
        public event SIPCallResponseDelegate ClientCallRinging;

        /// <summary>
        /// The in progress call attempt was answered.
        /// </summary>
        public event SIPCallResponseDelegate ClientCallAnswered;

        /// <summary>
        /// The in progress call attempt failed.
        /// </summary>
        public event SIPCallFailedDelegate ClientCallFailed;

        /// <summary>
        /// For calls accepted by this user agent this event will be fired if the call
        /// is cancelled before it gets answered.
        /// </summary>
        public event SIPUASDelegate ServerCallCancelled;

        /// <summary>
        /// The remote call party has sent us a new re-INVITE request that this
        /// class didn't know how to or couldn't handle. Things we can
        /// handle are on and off hold. Common examples of what we can't handle
        /// are changing RTP end points, changing codecs etc.
        /// </summary>
        public event Action<UASInviteTransaction> OnReinviteRequest;

        /// <summary>
        /// Call was hungup by the remote party. Applies to calls initiated by us and calls received
        /// by us. An example of when this user agent will initiate a hang up is when a transfer is
        /// accepted by the remote calling party.
        /// </summary>
        public event Action<SIPDialogue> OnCallHungup;

        /// <summary>
        /// Fires when a NOTIFY request is received that contains an update about the 
        /// status of a transfer.
        /// </summary>
        public event Action<string> OnTransferNotify;

        /// <summary>	
        /// The remote call party has put us on hold.	
        /// </summary>	
        public event Action RemotePutOnHold;

        /// <summary>	
        /// The remote call party has taken us off hold.	
        /// </summary>	
        public event Action RemoteTookOffHold;

        /// <summary>
        /// Gets fired when an RTP DTMF event is detected as completed on the remote party's RTP stream.
        /// </summary>
        public event Action<byte, int> OnDtmfTone;

        /// <summary>
        /// Creates a new SIP client and server combination user agent.
        /// </summary>
        /// <param name="transport">The transport layer to use for requests and responses.</param>
        /// <param name="outboundProxy">Optional. If set all requests and responses will be forwarded to this
        /// end point irrespective of their headers.</param>
        public SIPUserAgent(SIPTransport transport, SIPEndPoint outboundProxy)
        {
            m_transport = transport;
            m_outboundProxy = outboundProxy;

            m_transport.SIPTransportRequestReceived += SIPTransportRequestReceived;
        }

        /// <summary>
        /// Attempts to place a new outgoing call AND waits for the call to be answered or fail.
        /// Use <see cref="InitiateCallAsync(SIPCallDescriptor, IMediaSession)"/> to start a call without
        /// waiting for it to complete and monitor <see cref="ClientCallAnsweredHandler"/> and
        /// <see cref="ClientCallFailedHandler"/> to detect an answer or failure.
        /// </summary>
        /// <param name="dst">The destination SIP URI to call.</param>
        /// <param name="username">Optional Username if authentication is required.</param>
        /// <param name="password">Optional. Password if authentication is required.</param>
        /// <param name="mediaSession">The RTP session for the call.</param>
        public Task<bool> Call(string dst, string username, string password, IMediaSession mediaSession)
        {
            if (!SIPURI.TryParse(dst, out var dstUri))
            {
                throw new ApplicationException("The destination was not recognised as a valid SIP URI.");
            }

            SIPCallDescriptor callDescriptor = new SIPCallDescriptor(
               username ?? SIPConstants.SIP_DEFAULT_USERNAME,
               password,
               dstUri.ToString(),
               SIPConstants.SIP_DEFAULT_FROMURI,
               dstUri.CanonicalAddress,
               null, null, null,
               SIPCallDirection.Out,
               SDP.SDP_MIME_CONTENTTYPE,
               null,
               null);

            return Call(callDescriptor, mediaSession);
        }

        /// <summary>
        /// Attempts to place a new outgoing call AND waits for the call to be answered or fail.
        /// Use <see cref="InitiateCallAsync(SIPCallDescriptor, IMediaSession)"/> to start a call without
        /// waiting for it to complete and monitor <see cref="ClientCallAnsweredHandler"/> and
        /// <see cref="ClientCallFailedHandler"/> to detect an answer or failure.
        /// </summary>
        /// <param name="callDescriptor">The full descriptor for the call destination. Allows customising
        /// of additional options above the standard username, password and destination URI.</param>
        /// <param name="mediaSession">The RTP session for the call.</param>
        public async Task<bool> Call(SIPCallDescriptor callDescriptor, IMediaSession mediaSession)
        {
            TaskCompletionSource<bool> callResult = new TaskCompletionSource<bool>(TaskCreationOptions.RunContinuationsAsynchronously);

            await InitiateCallAsync(callDescriptor, mediaSession).ConfigureAwait(false);

            ClientCallAnswered += (uac, resp) =>
            {
                callResult.TrySetResult(true);
            };
            ClientCallFailed += (uac, errorMessage) =>
            {
                callResult.TrySetResult(false);
            };

            return callResult.Task.Result;
        }

        /// <summary>
        /// Attempts to place a new outgoing call.
        /// </summary>
        /// <param name="sipCallDescriptor">A call descriptor containing the information about how 
        /// and where to place the call.</param>
        /// <param name="mediaSession">The media session used for this call</param>
        public async Task InitiateCallAsync(SIPCallDescriptor sipCallDescriptor, IMediaSession mediaSession)
        {
            m_cts = new CancellationTokenSource();

            m_uac = new SIPClientUserAgent(m_transport);
            m_uac.CallTrying += ClientCallTryingHandler;
            m_uac.CallRinging += ClientCallRingingHandler;
            m_uac.CallAnswered += ClientCallAnsweredHandler;
            m_uac.CallFailed += ClientCallFailedHandler;

            // Can be DNS lookups involved in getting the call destination.
            SIPEndPoint serverEndPoint = await Task.Run<SIPEndPoint>(() => { return m_uac.GetCallDestination(sipCallDescriptor); }).ConfigureAwait(false);

            if (serverEndPoint != null)
            {
                MediaSession = mediaSession;
                MediaSession.OnRtpEvent += OnRemoteRtpEvent;
                //MediaSession.OnRtpClosed += (reason) => Hangup();
                MediaSession.OnRtpClosed += (reason) =>
                {
                    if (!MediaSession.IsClosed)
                    {
                        logger.LogWarning($"RTP channel was closed with reason {reason}.");
                    }
                };

                //RTCOfferOptions offerOptions = new RTCOfferOptions { RemoteSignallingAddress = serverEndPoint.Address };
                RTCOfferOptions offerOptions = new RTCOfferOptions();

                var sdp = await mediaSession.createOffer(offerOptions).ConfigureAwait(false);
                mediaSession.setLocalDescription(new RTCSessionDescriptionInit { sdp = sdp.ToString(), type = RTCSdpType.offer });

                if (mediaSession.localDescription == null)
                {
                    ClientCallFailed?.Invoke(m_uac, $"Could not create a local SDP offer.");
                    CallEnded();
                }
                else
                {
                    sipCallDescriptor.Content = mediaSession.localDescription.sdp.ToString();
                    // This initiates the call but does not wait for an answer.
                    m_uac.Call(sipCallDescriptor);
                }
            }
            else
            {
                ClientCallFailed?.Invoke(m_uac, $"Could not resolve destination when placing call to {sipCallDescriptor.Uri}.");
                CallEnded();
            }
        }

        /// <summary>
        /// Cancel our call attempt prior to it being answered.
        /// </summary>
        public void Cancel()
        {
            if (m_uac != null)
            {
                if (m_uac.IsUACAnswered == false)
                {
                    m_uac.Cancel();
                }
                else
                {
                    m_uac.Hangup();
                }
            }

            if (MediaSession != null)
            {
                MediaSession.Close("call cancelled");
            }
        }

        /// <summary>
        /// Hangup established call
        /// </summary>
        public void Hangup()
        {
            m_cts.Cancel();

            if (MediaSession != null && !MediaSession.IsClosed)
            {
                MediaSession?.Close("call hungup");
            }

            if (Dialogue?.DialogueState != SIPDialogueStateEnum.Terminated)
            {
                Dialogue?.Hangup(m_transport, m_outboundProxy);
            }

            IsOnLocalHold = false;
            IsOnRemoteHold = false;

            CallEnded();
        }

        /// <summary>
        /// This method can be used to start the processing of a new incoming call request.
        /// The user agent will is acting as a server for this operation and it can be considered
        /// the opposite of the Call method. This is only the first step in answering an incoming
        /// call. It can still be rejected or answered after this point.
        /// </summary>
        /// <param name="inviteRequest">The invite request representing the incoming call.</param>
        /// <returns>An ID string that needs to be supplied when the call is answered or rejected 
        /// (used to manage multiple pending incoming calls).</returns>
        public SIPServerUserAgent AcceptCall(SIPRequest inviteRequest)
        {
            UASInviteTransaction uasTransaction = new UASInviteTransaction(m_transport, inviteRequest, m_outboundProxy);
            SIPServerUserAgent uas = new SIPServerUserAgent(m_transport, m_outboundProxy, null, null, SIPCallDirection.In, null, null, null, uasTransaction);
            uas.CallCancelled += (pendingUas) =>
            {
                CallEnded();
                ServerCallCancelled?.Invoke(pendingUas);
            };

            uas.Progress(SIPResponseStatusCodesEnum.Trying, null, null, null, null);
            uas.Progress(SIPResponseStatusCodesEnum.Ringing, null, null, null, null);

            return uas;
        }

        /// <summary>
        /// Answers the call request contained in the user agent server parameter. Note the
        /// <see cref="AcceptCall(SIPRequest)"/> method should be used to create the user agent server.
        /// Any existing call will be hungup.
        /// </summary>
        /// <param name="uas">The user agent server holding the pending call to answer.</param>
        /// <param name="mediaSession">The media session used for this call</param>
        public async Task Answer(SIPServerUserAgent uas, IMediaSession mediaSession)
        {
            await Answer(uas, mediaSession, null).ConfigureAwait(false);
        }

        /// <summary>
        /// Answers the call request contained in the user agent server parameter. Note the
        /// <see cref="AcceptCall(SIPRequest)"/> method should be used to create the user agent server.
        /// Any existing call will be hungup.
        /// </summary>
        /// <param name="uas">The user agent server holding the pending call to answer.</param>
        /// <param name="mediaSession">The media session used for this call</param>
        /// <param name="customHeaders">Custom SIP-Headers to use in Answer.</param>
        public async Task Answer(SIPServerUserAgent uas, IMediaSession mediaSession, string[] customHeaders)
        {
            // This call is now taking over any existing call.
            if (IsCallActive)
            {
                Hangup();
            }
            else if (uas.IsCancelled)
            {
                logger.LogDebug("The incoming call has been cancelled.");
                mediaSession?.Close("call cancelled");
            }
            else
            {
                m_cts = new CancellationTokenSource();
                var sipRequest = uas.ClientTransaction.TransactionRequest;

                MediaSession = mediaSession;
                MediaSession.OnRtpEvent += OnRemoteRtpEvent;
                //MediaSession.OnRtpClosed += (reason) => Hangup();
                MediaSession.OnRtpClosed += (reason) =>
                {
                    if (!MediaSession.IsClosed)
                    {
                        logger.LogWarning($"RTP channel was closed with reason {reason}.");
                    }
                };

<<<<<<< HEAD
            SDP remoteSdp = SDP.ParseSDPDescription(sipRequest.Body);
            MediaSession.setRemoteDescription(new RTCSessionDescriptionInit { sdp = remoteSdp.ToString(), type = RTCSdpType.offer }); ;

            var sdpAnswer = await MediaSession.createAnswer(null).ConfigureAwait(false);
            MediaSession.setLocalDescription(new RTCSessionDescriptionInit { sdp = sdpAnswer.ToString(), type = RTCSdpType.answer });
=======
                SDP remoteSdp = SDP.ParseSDPDescription(sipRequest.Body);
                MediaSession.setRemoteDescription(new RTCSessionDescription { sdp = remoteSdp, type = RTCSdpType.offer }); ;
>>>>>>> 13db0119

                var sdpAnswer = await MediaSession.createAnswer(null).ConfigureAwait(false);
                MediaSession.setLocalDescription(new RTCSessionDescription { sdp = sdpAnswer, type = RTCSdpType.answer });

                await MediaSession.Start().ConfigureAwait(false);

                m_uas = uas;
                m_uas.Answer(m_sdpContentType, sdpAnswer.ToString(), null, SIPDialogueTransferModesEnum.Default, customHeaders);
                Dialogue.DialogueState = SIPDialogueStateEnum.Confirmed;
            }
        }

        /// <summary>
        /// Initiates a blind transfer by asking the remote call party to call the specified destination.
        /// If the transfer is accepted the current call will be hungup.
        /// </summary>
        /// <param name="destination">The URI to transfer the call to.</param>
        /// <param name="timeout">Timeout for the transfer request to get accepted.</param>
        /// <param name="ct">Cancellation token. Can be set to cancel the transfer prior to it being
        /// accepted or timing out.</param>
        /// <returns>True if the transfer was accepted by the Transferee or false if not.</returns>
        public Task<bool> BlindTransfer(SIPURI destination, TimeSpan timeout, CancellationToken ct)
        {
            if (Dialogue == null)
            {
                logger.LogWarning("Blind transfer was called on the SIPUserAgent when no dialogue was available.");
                return Task.FromResult(false);
            }
            else
            {
                var referRequest = GetReferRequest(destination);
                return Transfer(referRequest, timeout, ct);
            }
        }

        /// <summary>
        /// Initiates an attended transfer by asking the remote call party to call the specified destination.
        /// If the transfer is accepted the current call will be hungup.
        /// </summary>
        /// <param name="transferee">The dialog that will be replaced on the initial call party.</param>
        /// <param name="timeout">Timeout for the transfer request to get accepted.</param>
        /// <param name="ct">Cancellation token. Can be set to cancel the transfer prior to it being
        /// accepted or timing out.</param>
        /// <returns>True if the transfer was accepted by the Transferee or false if not.</returns>
        public Task<bool> AttendedTransfer(SIPDialogue transferee, TimeSpan timeout, CancellationToken ct)
        {
            if (Dialogue == null || transferee == null)
            {
                logger.LogWarning("Attended transfer was called on the SIPUserAgent when no dialogue was available.");
                return Task.FromResult(false);
            }
            else
            {
                var referRequest = GetReferRequest(transferee);
                return Transfer(referRequest, timeout, ct);
            }
        }

        /// <summary>
        /// Requests the RTP session to transmit a DTMF tone using an RTP event.
        /// </summary>
        /// <param name="tone">The DTMF tone to transmit.</param>
        public Task SendDtmf(byte tone)
        {
            return MediaSession.SendDtmf(tone, m_cts.Token);
        }

        /// <summary>
        /// Send a re-INVITE request to put the remote call party on hold.
        /// </summary>
        public async Task PutOnHold()
        {
            IsOnLocalHold = true;

            // The action we take to put a call on hold is to switch the media status
            // to send only and change the audio input from a capture device to on hold
            // music.
            var localSDP = await MediaSession.createOffer(null).ConfigureAwait(false);
            SetLocalSdpForOnHoldState(ref localSDP);
            MediaSession.setLocalDescription(new RTCSessionDescriptionInit { sdp = localSDP.ToString(), type = RTCSdpType.offer });

            SendReInviteRequest(localSDP);
        }

        /// <summary>
        /// Send a re-INVITE request to take the remote call party on hold.
        /// </summary>
        public async Task TakeOffHold()
        {
            IsOnLocalHold = false;

            var localSDP = await MediaSession.createOffer(null).ConfigureAwait(false);
            SetLocalSdpForOnHoldState(ref localSDP);
            MediaSession.setLocalDescription(new RTCSessionDescriptionInit { sdp = localSDP.ToString(), type = RTCSdpType.offer });

            SendReInviteRequest(localSDP);
        }

        /// <summary>
        /// Processes a transfer by sending to the remote party once the REFER request has been constructed.
        /// </summary>
        /// <param name="referRequest">The REFER request for the transfer.</param>
        /// <param name="timeout">Timeout for the transfer request to get accepted.</param>
        /// <param name="ct">Cancellation token. Can be set to cancel the transfer prior to it being
        /// accepted or timing out.</param>
        /// <returns>True if the transfer was accepted by the Transferee or false if not.</returns>
        private async Task<bool> Transfer(SIPRequest referRequest, TimeSpan timeout, CancellationToken ct)
        {
            if (Dialogue == null)
            {
                logger.LogWarning("Transfer was called on the SIPUserAgent when no dialogue was available.");
                return false;
            }
            else
            {
                TaskCompletionSource<bool> transferAccepted = new TaskCompletionSource<bool>(TaskCreationOptions.RunContinuationsAsynchronously);

                SIPNonInviteTransaction referTx = new SIPNonInviteTransaction(m_transport, referRequest, null);

                SIPTransactionResponseReceivedDelegate referTxStatusHandler = (localSIPEndPoint, remoteEndPoint, sipTransaction, sipResponse) =>
                {
                    if (sipResponse.Header.CSeqMethod == SIPMethodsEnum.REFER && sipResponse.Status == SIPResponseStatusCodesEnum.Accepted)
                    {
                        logger.LogInformation("Call transfer was accepted by remote server.");
                        transferAccepted.TrySetResult(true);
                    }
                    else
                    {
                        transferAccepted.TrySetResult(false);
                    }

                    return Task.FromResult(SocketError.Success);
                };

                referTx.NonInviteTransactionFinalResponseReceived += referTxStatusHandler;
                referTx.SendRequest();

                await Task.WhenAny(transferAccepted.Task, Task.Delay((int)timeout.TotalMilliseconds, ct)).ConfigureAwait(false);

                referTx.NonInviteTransactionFinalResponseReceived -= referTxStatusHandler;

                if (transferAccepted.Task.IsCompleted)
                {
                    return transferAccepted.Task.Result;
                }
                else
                {
                    logger.LogWarning($"Call transfer request timed out after {timeout.TotalMilliseconds}ms.");
                    return false;
                }
            }
        }

        /// <summary>
        /// Handler for when an in dialog request is received on an established call.
        /// Typical types of request will be re-INVITES for things like putting a call on or
        /// off hold and REFER requests for transfers. Some in dialog request types, such 
        /// as re-INVITES have specific events so they can be bubbled up to the 
        /// application to deal with.
        /// </summary>
        /// <param name="sipRequest">The in dialog request received.</param>
        private async Task DialogRequestReceivedAsync(SIPRequest sipRequest)
        {
            if (sipRequest.Method == SIPMethodsEnum.BYE)
            {
                logger.LogInformation($"Remote call party hungup {sipRequest.StatusLine}.");
                Dialogue.DialogueState = SIPDialogueStateEnum.Terminated;

                SIPNonInviteTransaction byeTx = new SIPNonInviteTransaction(m_transport, sipRequest, null);
                byeTx.SendResponse(SIPResponse.GetResponse(sipRequest, SIPResponseStatusCodesEnum.Ok, null));

                CallEnded();
            }
            else if (sipRequest.Method == SIPMethodsEnum.INVITE)
            {
                logger.LogDebug($"Re-INVITE request received {sipRequest.StatusLine}.");

                UASInviteTransaction reInviteTransaction = new UASInviteTransaction(m_transport, sipRequest, m_outboundProxy);

                try
                {
                    MediaSession.setRemoteDescription(new RTCSessionDescriptionInit { sdp = sipRequest.Body, type = RTCSdpType.offer });

                    CheckRemotePartyHoldCondition(SDP.ParseSDPDescription(MediaSession.remoteDescription.sdp));

                    var answerSdp = await MediaSession.createAnswer(null).ConfigureAwait(false);

                    Dialogue.RemoteSDP = sipRequest.Body;
                    Dialogue.SDP = answerSdp.ToString();
                    Dialogue.RemoteCSeq = sipRequest.Header.CSeq;

                    var okResponse = reInviteTransaction.GetOkResponse(SDP.SDP_MIME_CONTENTTYPE, Dialogue.SDP);
                    reInviteTransaction.SendFinalResponse(okResponse);
                }
                catch (Exception ex)
                {
                    logger.LogError(ex, "MediaSession can't process the re-INVITE request.");

                    if (OnReinviteRequest == null)
                    {
                        // The application isn't prepared to accept re-INVITE requests and we can't work out what it was for. 
                        // We'll reject as gently as we can to try and not lose the call.
                        SIPResponse notAcceptableResponse = SIPResponse.GetResponse(sipRequest, SIPResponseStatusCodesEnum.NotAcceptable, null);
                        reInviteTransaction.SendFinalResponse(notAcceptableResponse);
                    }
                    else
                    {
                        // The application is going to handle the re-INVITE request. We'll send a Trying response as a precursor.
                        SIPResponse tryingResponse = SIPResponse.GetResponse(sipRequest, SIPResponseStatusCodesEnum.Trying, null);
                        await reInviteTransaction.SendProvisionalResponse(tryingResponse).ConfigureAwait(false);
                        OnReinviteRequest.Invoke(reInviteTransaction);
                    }
                }
            }
            else if (sipRequest.Method == SIPMethodsEnum.OPTIONS)
            {
                //Log_External(new SIPMonitorConsoleEvent(SIPMonitorServerTypesEnum.AppServer, SIPMonitorEventTypesEnum.DialPlan, "OPTIONS request for established dialogue " + dialogue.DialogueName + ".", dialogue.Owner));
                SIPResponse okResponse = SIPResponse.GetResponse(sipRequest, SIPResponseStatusCodesEnum.Ok, null);
                okResponse.Body = Dialogue.RemoteSDP;
                okResponse.Header.ContentLength = okResponse.Body.Length;
                okResponse.Header.ContentType = m_sdpContentType;
                await SendResponseAsync(okResponse).ConfigureAwait(false);
            }
            else if (sipRequest.Method == SIPMethodsEnum.MESSAGE)
            {
                //Log_External(new SIPMonitorConsoleEvent(SIPMonitorServerTypesEnum.AppServer, SIPMonitorEventTypesEnum.DialPlan, "MESSAGE for call " + sipRequest.URI.ToString() + ": " + sipRequest.Body + ".", dialogue.Owner));
                SIPResponse okResponse = SIPResponse.GetResponse(sipRequest, SIPResponseStatusCodesEnum.Ok, null);
                await m_transport.SendResponseAsync(okResponse).ConfigureAwait(false);
            }
            else if (sipRequest.Method == SIPMethodsEnum.REFER)
            {
                if (sipRequest.Header.ReferTo.IsNullOrBlank())
                {
                    // A REFER request must have a Refer-To header.
                    //Log_External(new SIPMonitorConsoleEvent(SIPMonitorServerTypesEnum.AppServer, SIPMonitorEventTypesEnum.DialPlan, "Bad REFER request, no Refer-To header.", dialogue.Owner));
                    SIPResponse invalidResponse = SIPResponse.GetResponse(sipRequest, SIPResponseStatusCodesEnum.BadRequest, "Missing mandatory Refer-To header");
                    await SendResponseAsync(invalidResponse).ConfigureAwait(false);
                }
                else
                {
                    //TODO: Add handling logic for in transfer requests from the remote call party.
                }
            }
            else if (sipRequest.Method == SIPMethodsEnum.NOTIFY)
            {
                SIPResponse okResponse = SIPResponse.GetResponse(sipRequest, SIPResponseStatusCodesEnum.Ok, null);
                await SendResponseAsync(okResponse).ConfigureAwait(false);

                if (sipRequest.Body?.Length > 0 && sipRequest.Header.ContentType?.Contains(m_sipReferContentType) == true)
                {
                    OnTransferNotify?.Invoke(sipRequest.Body);
                }
            }
        }

        /// <summary>
        /// Sends a re-INVITE request to the remote call party with the supplied SDP.
        /// </summary>
        private void SendReInviteRequest(SDP sdp)
        {
            if (Dialogue == null)
            {
                logger.LogWarning("No dialog available, re-INVITE request cannot be sent.");
            }
            else
            {
                Dialogue.SDP = sdp.ToString();

                var reinviteRequest = Dialogue.GetInDialogRequest(SIPMethodsEnum.INVITE);
                reinviteRequest.Header.UserAgent = m_userAgent;
                reinviteRequest.Header.ContentType = m_sdpContentType;
                reinviteRequest.Body = sdp.ToString();
                reinviteRequest.Header.Supported = SIPExtensionHeaders.PRACK;

                if (m_uac != null)
                {
                    reinviteRequest.Header.Contact = m_uac.ServerTransaction.TransactionRequest.Header.Contact;
                    reinviteRequest.SetSendFromHints(m_uac.ServerTransaction.TransactionRequest.LocalSIPEndPoint);
                }
                else if (m_uas != null)
                {
                    reinviteRequest.Header.Contact = m_uas.ClientTransaction.TransactionFinalResponse.Header.Contact;
                    reinviteRequest.SetSendFromHints(m_uas.ClientTransaction.TransactionFinalResponse.LocalSIPEndPoint);
                }
                else
                {
                    reinviteRequest.Header.Contact = new List<SIPContactHeader>() { SIPContactHeader.GetDefaultSIPContactHeader() };
                }

                UACInviteTransaction reinviteTransaction = new UACInviteTransaction(m_transport, reinviteRequest, m_outboundProxy);
                reinviteTransaction.SendInviteRequest();
                reinviteTransaction.UACInviteTransactionFinalResponseReceived += ReinviteRequestFinalResponseReceived;
            }
        }

        /// <summary>
        /// This user agent will check incoming SIP requests for any that match its current dialog.
        /// </summary>
        /// <param name="localSIPEndPoint">The local end point the request was received on.</param>
        /// <param name="remoteEndPoint">The remote end point the request came from.</param>
        /// <param name="sipRequest">The SIP request.</param>
        private async Task SIPTransportRequestReceived(SIPEndPoint localSIPEndPoint, SIPEndPoint remoteEndPoint, SIPRequest sipRequest)
        {
            if (Dialogue != null)
            {
                if (sipRequest.Header.From != null &&
                    sipRequest.Header.From.FromTag != null &&
                    sipRequest.Header.To != null &&
                    sipRequest.Header.To.ToTag != null &&
                    sipRequest.Header.CallId == Dialogue.CallId)
                {
                    try
                    {
                        await DialogRequestReceivedAsync(sipRequest).ConfigureAwait(false);
                    }
                    catch (Exception excp)
                    {
                        // There no point bubbling this exception up. The next class up is the transport layer and
                        // it doesn't know what to do if a request can't be dealt with.
                        logger.LogError(excp, $"Exception SIPUserAgent.SIPTransportRequestReceived. {excp.Message}");
                    }
                }
            }
        }

        /// <summary>
        /// Handles responses to our re-INVITE requests.
        /// </summary>
        /// <param name="localSIPEndPoint">The local end point the response was received on.</param>
        /// <param name="remoteEndPoint">The remote end point the response came from.</param>
        /// <param name="sipTransaction">The UAS transaction the response is part of.</param>
        /// <param name="sipResponse">The SIP response.</param>
        private Task<SocketError> ReinviteRequestFinalResponseReceived(SIPEndPoint localSIPEndPoint, SIPEndPoint remoteEndPoint, SIPTransaction sipTransaction, SIPResponse sipResponse)
        {
            if (sipResponse.Status == SIPResponseStatusCodesEnum.Ok)
            {
                // Update the remote party's SDP.
                Dialogue.RemoteSDP = sipResponse.Body;
                MediaSession.setRemoteDescription(new RTCSessionDescriptionInit { sdp = sipResponse.Body, type = RTCSdpType.answer });
            }
            else
            {
                logger.LogWarning($"Re-INVITE request failed with response {sipResponse.ShortDescription}.");
            }

            return Task.FromResult(SocketError.Success);
        }

        /// <summary>
        /// Takes care of sending a response based on whether the outbound proxy is set or not.
        /// </summary>
        /// <param name="response">The response to send.</param>
        /// <returns>Send result.</returns>
        private Task<SocketError> SendResponseAsync(SIPResponse response)
        {
            if (m_outboundProxy != null)
            {
                return m_transport.SendResponseAsync(m_outboundProxy, response);
            }
            else
            {
                return m_transport.SendResponseAsync(response);
            }
        }

        /// <summary>
        /// Event handler for a client call (one initiated by us) receiving a trying response.
        /// </summary>
        /// <param name="uac">The client user agent used to initiate the call.</param>
        /// <param name="sipResponse">The INVITE trying response.</param>
        private void ClientCallTryingHandler(ISIPClientUserAgent uac, SIPResponse sipResponse)
        {
            if (ClientCallTrying != null)
            {
                ClientCallTrying(uac, sipResponse);
            }
            else
            {
                logger.LogInformation($"Call attempt to {m_uac.CallDescriptor.Uri} received a trying response {sipResponse.ShortDescription}.");
            }
        }

        /// <summary>
        /// Event handler for a client call (one initiated by us) receiving an in progress response.
        /// </summary>
        /// <param name="uac">The client user agent used to initiate the call.</param>
        /// <param name="sipResponse">The INVITE ringing response.</param>
        private void ClientCallRingingHandler(ISIPClientUserAgent uac, SIPResponse sipResponse)
        {
            if (ClientCallRinging != null)
            {
                ClientCallRinging(uac, sipResponse);
            }
            else
            {
                logger.LogInformation($"Call attempt to {m_uac.CallDescriptor.Uri} received a ringing response {sipResponse.ShortDescription}.");
            }
        }

        /// <summary>
        /// Event handler for a client call (one initiated by us) failing.
        /// </summary>
        /// <param name="uac">The client user agent used to initiate the call.</param>
        /// <param name="errorMessage">An error message indicating the reason for the failure.</param>
        private void ClientCallFailedHandler(ISIPClientUserAgent uac, string errorMessage)
        {
            logger.LogWarning($"Call attempt to {m_uac.CallDescriptor.Uri} failed with {errorMessage}.");

            ClientCallFailed?.Invoke(uac, errorMessage);
        }

        /// <summary>
        /// Event handler for a client call (one initiated by us) being answered.
        /// </summary>
        /// <param name="uac">The client user agent used to initiate the call.</param>
        /// <param name="sipResponse">The INVITE success response.</param>
        private async void ClientCallAnsweredHandler(ISIPClientUserAgent uac, SIPResponse sipResponse)
        {
            if (sipResponse.StatusCode >= 200 && sipResponse.StatusCode <= 299)
            {
                // Only set the remote RTP end point if there hasn't already been a packet received on it.
                MediaSession.setRemoteDescription(new RTCSessionDescriptionInit { sdp = sipResponse.Body, type = RTCSdpType.answer });
                await MediaSession.Start().ConfigureAwait(false);

                Dialogue.DialogueState = SIPDialogueStateEnum.Confirmed;

                logger.LogInformation($"Call attempt to {m_uac.CallDescriptor.Uri} was answered.");

                ClientCallAnswered?.Invoke(uac, sipResponse);
            }
            else
            {
                logger.LogDebug($"Call attempt was answered with failure response {sipResponse.ShortDescription}.");
                ClientCallFailed?.Invoke(uac, sipResponse.ReasonPhrase);
                CallEnded();
            }
        }

        /// <summary>
        /// Builds the REFER request to initiate a blind transfer on an established call.
        /// </summary>
        /// <param name="referToUri">The SIP URI to transfer the call to.</param>
        /// <returns>A SIP REFER request.</returns>
        private SIPRequest GetReferRequest(SIPURI referToUri)
        {
            SIPRequest referRequest = Dialogue.GetInDialogRequest(SIPMethodsEnum.REFER);
            referRequest.Header.ReferTo = referToUri.ToString();
            referRequest.Header.Supported = SIPExtensionHeaders.NO_REFER_SUB;
            referRequest.Header.Contact = new List<SIPContactHeader> { SIPContactHeader.GetDefaultSIPContactHeader() };
            return referRequest;
        }

        /// <summary>
        /// Builds the REFER request to initiate an attended transfer on an established call.
        /// </summary>
        /// <param name="target">A target dialogue representing the Transferee.</param>
        /// <returns>A SIP REFER request.</returns>
        private SIPRequest GetReferRequest(SIPDialogue target)
        {
            SIPRequest referRequest = Dialogue.GetInDialogRequest(SIPMethodsEnum.REFER);
            SIPURI targetUri = target.RemoteTarget.CopyOf();
            referRequest.Header.Contact = new List<SIPContactHeader> { SIPContactHeader.GetDefaultSIPContactHeader() };

            SIPParameters replacesHeaders = new SIPParameters();

            if (target.Direction == SIPCallDirection.Out)
            {
                replacesHeaders.Set("Replaces", SIPEscape.SIPURIParameterEscape($"{target.CallId};to-tag={target.RemoteTag};from-tag={target.LocalTag}"));
                var from = new SIPUserField(target.LocalUserField.Name, target.LocalUserField.URI.CopyOf(), null);
                referRequest.Header.ReferredBy = from.ToString();
            }
            else
            {
                replacesHeaders.Set("Replaces", SIPEscape.SIPURIParameterEscape($"{target.CallId};to-tag={target.RemoteTag};from-tag={target.LocalTag}"));
                var from = new SIPUserField(target.RemoteUserField.Name, target.RemoteUserField.URI.CopyOf(), null);
                referRequest.Header.ReferredBy = from.ToString();
            }

            targetUri.Headers = replacesHeaders;
            var referTo = new SIPUserField(null, targetUri, null);
            referRequest.Header.ReferTo = referTo.ToString();

            return referRequest;
        }

        /// <summary>
        /// The current call has ended. Reset the state of the user agent.
        /// </summary>
        private void CallEnded()
        {
            var dialogue = Dialogue;

            m_uac = null;
            m_uas = null;

            if (MediaSession != null && !MediaSession.IsClosed)
            {
                MediaSession.Close("normal");
                MediaSession = null;
            }

            OnCallHungup?.Invoke(dialogue);
        }

        /// <summary>
        /// Processes an in-dialog SDP offer from the remote party to check whether the 
        /// call hold status has changed.
        /// </summary>
        /// <param name="remoteSDP">The in-dialog SDP received from he remote party.</param>
        private void CheckRemotePartyHoldCondition(SDP remoteSDP)
        {
            var mediaStreamStatus = remoteSDP.GetMediaStreamStatus(SDPMediaTypesEnum.audio, 0);

            if (mediaStreamStatus == MediaStreamStatusEnum.SendOnly)
            {
                if (!IsOnRemoteHold)
                {
                    IsOnRemoteHold = true;
                    RemotePutOnHold?.Invoke();
                }
            }
            else if (mediaStreamStatus == MediaStreamStatusEnum.SendRecv && IsOnRemoteHold)
            {
                if (IsOnRemoteHold)
                {
                    IsOnRemoteHold = false;
                    RemoteTookOffHold?.Invoke();
                }
            }
        }

        /// <summary>
        /// Adjusts our SDP offer for a change to the local on hold state.
        /// </summary>
        /// <param name="localSDP">Our SDP prior to the on hold adjustment. The SDP object
        /// will be updated in place for the on hold changes.</param>
        private void SetLocalSdpForOnHoldState(ref SDP localSDP)
        {
            foreach (var mediaAnnouncement in localSDP.Media)
            {
                if (IsOnLocalHold && IsOnRemoteHold)
                {
                    mediaAnnouncement.MediaStreamStatus = MediaStreamStatusEnum.None;
                }
                else if (!IsOnLocalHold && !IsOnRemoteHold)
                {
                    mediaAnnouncement.MediaStreamStatus = MediaStreamStatusEnum.SendRecv;
                }
                else
                {
                    mediaAnnouncement.MediaStreamStatus =
                        IsOnLocalHold
                            ? MediaStreamStatusEnum.SendOnly
                            : MediaStreamStatusEnum.RecvOnly;
                }
            }
        }

        /// <summary>
        /// Event handler for RTP events from the remote call party. Fires
        /// when the event is completed.
        /// </summary>
        /// <param name="rtpEvent">The received RTP event.</param>
        private void OnRemoteRtpEvent(RTPEvent rtpEvent)
        {
            if (rtpEvent.EndOfEvent)
            {
                OnDtmfTone?.Invoke(rtpEvent.EventID, rtpEvent.Duration);
            }
        }
    }
}<|MERGE_RESOLUTION|>--- conflicted
+++ resolved
@@ -10,14 +10,14 @@
 //
 // History:
 // 26 Nov 2019	Aaron Clauson   Created, Dublin, Ireland.
-// rj2: added overload for Answer with customHeader
+// rj2: added overload for Answer with customHeader
 //
 // License: 
 // BSD 3-Clause "New" or "Revised" License, see included LICENSE.md file.
 //-----------------------------------------------------------------------------
 
 using System;
-using System.Collections.Generic;
+using System.Collections.Generic;
 using System.Net.Sockets;
 using System.Threading;
 using System.Threading.Tasks;
@@ -42,8 +42,8 @@
         private static readonly string m_sipReferContentType = SIPMIMETypes.REFER_CONTENT_TYPE;
         private static string m_userAgent = SIPConstants.SIP_USERAGENT_STRING;
 
-        private static ILogger logger = Log.Logger;
-
+        private static ILogger logger = Log.Logger;
+
         private CancellationTokenSource m_cts = new CancellationTokenSource();
 
         /// <summary>
@@ -81,17 +81,17 @@
             {
                 return Dialogue?.DialogueState == SIPDialogueStateEnum.Confirmed;
             }
-        }
-
-        /// <summary>
-        /// True if we've put the remote party on hold.
-        /// </summary>
-        public bool IsOnLocalHold { get; private set; }
-
-        /// <summary>
-        /// True if the remote party has put us on hold.
-        /// </summary>
-        public bool IsOnRemoteHold { get; private set; }
+        }
+
+        /// <summary>
+        /// True if we've put the remote party on hold.
+        /// </summary>
+        public bool IsOnLocalHold { get; private set; }
+
+        /// <summary>
+        /// True if the remote party has put us on hold.
+        /// </summary>
+        public bool IsOnRemoteHold { get; private set; }
 
         /// <summary>
         /// Once either the client or server call is answered this will hold the SIP
@@ -163,8 +163,8 @@
         /// Fires when a NOTIFY request is received that contains an update about the 
         /// status of a transfer.
         /// </summary>
-        public event Action<string> OnTransferNotify;
-
+        public event Action<string> OnTransferNotify;
+
         /// <summary>	
         /// The remote call party has put us on hold.	
         /// </summary>	
@@ -173,8 +173,8 @@
         /// <summary>	
         /// The remote call party has taken us off hold.	
         /// </summary>	
-        public event Action RemoteTookOffHold;
-
+        public event Action RemoteTookOffHold;
+
         /// <summary>
         /// Gets fired when an RTP DTMF event is detected as completed on the remote party's RTP stream.
         /// </summary>
@@ -192,115 +192,115 @@
             m_outboundProxy = outboundProxy;
 
             m_transport.SIPTransportRequestReceived += SIPTransportRequestReceived;
-        }
-
-        /// <summary>
-        /// Attempts to place a new outgoing call AND waits for the call to be answered or fail.
-        /// Use <see cref="InitiateCallAsync(SIPCallDescriptor, IMediaSession)"/> to start a call without
-        /// waiting for it to complete and monitor <see cref="ClientCallAnsweredHandler"/> and
-        /// <see cref="ClientCallFailedHandler"/> to detect an answer or failure.
-        /// </summary>
-        /// <param name="dst">The destination SIP URI to call.</param>
-        /// <param name="username">Optional Username if authentication is required.</param>
-        /// <param name="password">Optional. Password if authentication is required.</param>
-        /// <param name="mediaSession">The RTP session for the call.</param>
+        }
+
+        /// <summary>
+        /// Attempts to place a new outgoing call AND waits for the call to be answered or fail.
+        /// Use <see cref="InitiateCallAsync(SIPCallDescriptor, IMediaSession)"/> to start a call without
+        /// waiting for it to complete and monitor <see cref="ClientCallAnsweredHandler"/> and
+        /// <see cref="ClientCallFailedHandler"/> to detect an answer or failure.
+        /// </summary>
+        /// <param name="dst">The destination SIP URI to call.</param>
+        /// <param name="username">Optional Username if authentication is required.</param>
+        /// <param name="password">Optional. Password if authentication is required.</param>
+        /// <param name="mediaSession">The RTP session for the call.</param>
         public Task<bool> Call(string dst, string username, string password, IMediaSession mediaSession)
-        {
-            if (!SIPURI.TryParse(dst, out var dstUri))
-            {
-                throw new ApplicationException("The destination was not recognised as a valid SIP URI.");
-            }
-
-            SIPCallDescriptor callDescriptor = new SIPCallDescriptor(
-               username ?? SIPConstants.SIP_DEFAULT_USERNAME,
-               password,
-               dstUri.ToString(),
-               SIPConstants.SIP_DEFAULT_FROMURI,
-               dstUri.CanonicalAddress,
-               null, null, null,
-               SIPCallDirection.Out,
-               SDP.SDP_MIME_CONTENTTYPE,
-               null,
-               null);
-
-            return Call(callDescriptor, mediaSession);
-        }
-
-        /// <summary>
-        /// Attempts to place a new outgoing call AND waits for the call to be answered or fail.
-        /// Use <see cref="InitiateCallAsync(SIPCallDescriptor, IMediaSession)"/> to start a call without
-        /// waiting for it to complete and monitor <see cref="ClientCallAnsweredHandler"/> and
-        /// <see cref="ClientCallFailedHandler"/> to detect an answer or failure.
-        /// </summary>
-        /// <param name="callDescriptor">The full descriptor for the call destination. Allows customising
-        /// of additional options above the standard username, password and destination URI.</param>
-        /// <param name="mediaSession">The RTP session for the call.</param>
+        {
+            if (!SIPURI.TryParse(dst, out var dstUri))
+            {
+                throw new ApplicationException("The destination was not recognised as a valid SIP URI.");
+            }
+
+            SIPCallDescriptor callDescriptor = new SIPCallDescriptor(
+               username ?? SIPConstants.SIP_DEFAULT_USERNAME,
+               password,
+               dstUri.ToString(),
+               SIPConstants.SIP_DEFAULT_FROMURI,
+               dstUri.CanonicalAddress,
+               null, null, null,
+               SIPCallDirection.Out,
+               SDP.SDP_MIME_CONTENTTYPE,
+               null,
+               null);
+
+            return Call(callDescriptor, mediaSession);
+        }
+
+        /// <summary>
+        /// Attempts to place a new outgoing call AND waits for the call to be answered or fail.
+        /// Use <see cref="InitiateCallAsync(SIPCallDescriptor, IMediaSession)"/> to start a call without
+        /// waiting for it to complete and monitor <see cref="ClientCallAnsweredHandler"/> and
+        /// <see cref="ClientCallFailedHandler"/> to detect an answer or failure.
+        /// </summary>
+        /// <param name="callDescriptor">The full descriptor for the call destination. Allows customising
+        /// of additional options above the standard username, password and destination URI.</param>
+        /// <param name="mediaSession">The RTP session for the call.</param>
         public async Task<bool> Call(SIPCallDescriptor callDescriptor, IMediaSession mediaSession)
-        {
-            TaskCompletionSource<bool> callResult = new TaskCompletionSource<bool>(TaskCreationOptions.RunContinuationsAsynchronously);
-
-            await InitiateCallAsync(callDescriptor, mediaSession).ConfigureAwait(false);
-
-            ClientCallAnswered += (uac, resp) =>
-            {
-                callResult.TrySetResult(true);
-            };
-            ClientCallFailed += (uac, errorMessage) =>
-            {
-                callResult.TrySetResult(false);
-            };
-
-            return callResult.Task.Result;
-        }
-
+        {
+            TaskCompletionSource<bool> callResult = new TaskCompletionSource<bool>(TaskCreationOptions.RunContinuationsAsynchronously);
+
+            await InitiateCallAsync(callDescriptor, mediaSession).ConfigureAwait(false);
+
+            ClientCallAnswered += (uac, resp) =>
+            {
+                callResult.TrySetResult(true);
+            };
+            ClientCallFailed += (uac, errorMessage) =>
+            {
+                callResult.TrySetResult(false);
+            };
+
+            return callResult.Task.Result;
+        }
+
         /// <summary>
         /// Attempts to place a new outgoing call.
         /// </summary>
-        /// <param name="sipCallDescriptor">A call descriptor containing the information about how 
+        /// <param name="sipCallDescriptor">A call descriptor containing the information about how 
         /// and where to place the call.</param>
         /// <param name="mediaSession">The media session used for this call</param>
         public async Task InitiateCallAsync(SIPCallDescriptor sipCallDescriptor, IMediaSession mediaSession)
-        {
-            m_cts = new CancellationTokenSource();
+        {
+            m_cts = new CancellationTokenSource();
 
             m_uac = new SIPClientUserAgent(m_transport);
             m_uac.CallTrying += ClientCallTryingHandler;
             m_uac.CallRinging += ClientCallRingingHandler;
             m_uac.CallAnswered += ClientCallAnsweredHandler;
             m_uac.CallFailed += ClientCallFailedHandler;
-
+
             // Can be DNS lookups involved in getting the call destination.
             SIPEndPoint serverEndPoint = await Task.Run<SIPEndPoint>(() => { return m_uac.GetCallDestination(sipCallDescriptor); }).ConfigureAwait(false);
 
             if (serverEndPoint != null)
             {
-                MediaSession = mediaSession;
-                MediaSession.OnRtpEvent += OnRemoteRtpEvent;
-                //MediaSession.OnRtpClosed += (reason) => Hangup();
-                MediaSession.OnRtpClosed += (reason) =>
-                {
-                    if (!MediaSession.IsClosed)
-                    {
-                        logger.LogWarning($"RTP channel was closed with reason {reason}.");
-                    }
+                MediaSession = mediaSession;
+                MediaSession.OnRtpEvent += OnRemoteRtpEvent;
+                //MediaSession.OnRtpClosed += (reason) => Hangup();
+                MediaSession.OnRtpClosed += (reason) =>
+                {
+                    if (!MediaSession.IsClosed)
+                    {
+                        logger.LogWarning($"RTP channel was closed with reason {reason}.");
+                    }
                 };
-
-                //RTCOfferOptions offerOptions = new RTCOfferOptions { RemoteSignallingAddress = serverEndPoint.Address };
-                RTCOfferOptions offerOptions = new RTCOfferOptions();
-
-                var sdp = await mediaSession.createOffer(offerOptions).ConfigureAwait(false);
-                mediaSession.setLocalDescription(new RTCSessionDescriptionInit { sdp = sdp.ToString(), type = RTCSdpType.offer });
-
-                if (mediaSession.localDescription == null)
-                {
-                    ClientCallFailed?.Invoke(m_uac, $"Could not create a local SDP offer.");
-                    CallEnded();
-                }
-                else
-                {
-                    sipCallDescriptor.Content = mediaSession.localDescription.sdp.ToString();
-                    // This initiates the call but does not wait for an answer.
-                    m_uac.Call(sipCallDescriptor);
+
+                //RTCOfferOptions offerOptions = new RTCOfferOptions { RemoteSignallingAddress = serverEndPoint.Address };
+                RTCOfferOptions offerOptions = new RTCOfferOptions();
+
+                var sdp = await mediaSession.createOffer(offerOptions).ConfigureAwait(false);
+                mediaSession.setLocalDescription(new RTCSessionDescriptionInit { sdp = sdp.ToString(), type = RTCSdpType.offer });
+
+                if (mediaSession.localDescription == null)
+                {
+                    ClientCallFailed?.Invoke(m_uac, $"Could not create a local SDP offer.");
+                    CallEnded();
+                }
+                else
+                {
+                    sipCallDescriptor.Content = mediaSession.localDescription.sdp.ToString();
+                    // This initiates the call but does not wait for an answer.
+                    m_uac.Call(sipCallDescriptor);
                 }
             }
             else
@@ -314,7 +314,7 @@
         /// Cancel our call attempt prior to it being answered.
         /// </summary>
         public void Cancel()
-        {
+        {
             if (m_uac != null)
             {
                 if (m_uac.IsUACAnswered == false)
@@ -325,11 +325,11 @@
                 {
                     m_uac.Hangup();
                 }
-            }
-
-            if (MediaSession != null)
-            {
-                MediaSession.Close("call cancelled");
+            }
+
+            if (MediaSession != null)
+            {
+                MediaSession.Close("call cancelled");
             }
         }
 
@@ -337,21 +337,21 @@
         /// Hangup established call
         /// </summary>
         public void Hangup()
-        {
-            m_cts.Cancel();
-
-            if (MediaSession != null && !MediaSession.IsClosed)
-            {
-                MediaSession?.Close("call hungup");
-            }
-
-            if (Dialogue?.DialogueState != SIPDialogueStateEnum.Terminated)
-            {
-                Dialogue?.Hangup(m_transport, m_outboundProxy);
-            }
-
-            IsOnLocalHold = false;
-            IsOnRemoteHold = false;
+        {
+            m_cts.Cancel();
+
+            if (MediaSession != null && !MediaSession.IsClosed)
+            {
+                MediaSession?.Close("call hungup");
+            }
+
+            if (Dialogue?.DialogueState != SIPDialogueStateEnum.Terminated)
+            {
+                Dialogue?.Hangup(m_transport, m_outboundProxy);
+            }
+
+            IsOnLocalHold = false;
+            IsOnRemoteHold = false;
 
             CallEnded();
         }
@@ -367,7 +367,7 @@
         /// (used to manage multiple pending incoming calls).</returns>
         public SIPServerUserAgent AcceptCall(SIPRequest inviteRequest)
         {
-            UASInviteTransaction uasTransaction = new UASInviteTransaction(m_transport, inviteRequest, m_outboundProxy);
+            UASInviteTransaction uasTransaction = new UASInviteTransaction(m_transport, inviteRequest, m_outboundProxy);
             SIPServerUserAgent uas = new SIPServerUserAgent(m_transport, m_outboundProxy, null, null, SIPCallDirection.In, null, null, null, uasTransaction);
             uas.CallCancelled += (pendingUas) =>
             {
@@ -391,8 +391,8 @@
         public async Task Answer(SIPServerUserAgent uas, IMediaSession mediaSession)
         {
             await Answer(uas, mediaSession, null).ConfigureAwait(false);
-        }
-
+        }
+
         /// <summary>
         /// Answers the call request contained in the user agent server parameter. Note the
         /// <see cref="AcceptCall(SIPRequest)"/> method should be used to create the user agent server.
@@ -407,47 +407,39 @@
             if (IsCallActive)
             {
                 Hangup();
-            }
-            else if (uas.IsCancelled)
-            {
-                logger.LogDebug("The incoming call has been cancelled.");
-                mediaSession?.Close("call cancelled");
-            }
-            else
-            {
-                m_cts = new CancellationTokenSource();
-                var sipRequest = uas.ClientTransaction.TransactionRequest;
-
-                MediaSession = mediaSession;
-                MediaSession.OnRtpEvent += OnRemoteRtpEvent;
-                //MediaSession.OnRtpClosed += (reason) => Hangup();
-                MediaSession.OnRtpClosed += (reason) =>
-                {
-                    if (!MediaSession.IsClosed)
-                    {
-                        logger.LogWarning($"RTP channel was closed with reason {reason}.");
-                    }
-                };
-
-<<<<<<< HEAD
-            SDP remoteSdp = SDP.ParseSDPDescription(sipRequest.Body);
-            MediaSession.setRemoteDescription(new RTCSessionDescriptionInit { sdp = remoteSdp.ToString(), type = RTCSdpType.offer }); ;
-
-            var sdpAnswer = await MediaSession.createAnswer(null).ConfigureAwait(false);
-            MediaSession.setLocalDescription(new RTCSessionDescriptionInit { sdp = sdpAnswer.ToString(), type = RTCSdpType.answer });
-=======
-                SDP remoteSdp = SDP.ParseSDPDescription(sipRequest.Body);
-                MediaSession.setRemoteDescription(new RTCSessionDescription { sdp = remoteSdp, type = RTCSdpType.offer }); ;
->>>>>>> 13db0119
-
-                var sdpAnswer = await MediaSession.createAnswer(null).ConfigureAwait(false);
-                MediaSession.setLocalDescription(new RTCSessionDescription { sdp = sdpAnswer, type = RTCSdpType.answer });
-
-                await MediaSession.Start().ConfigureAwait(false);
-
-                m_uas = uas;
-                m_uas.Answer(m_sdpContentType, sdpAnswer.ToString(), null, SIPDialogueTransferModesEnum.Default, customHeaders);
-                Dialogue.DialogueState = SIPDialogueStateEnum.Confirmed;
+            }
+            else if (uas.IsCancelled)
+            {
+                logger.LogDebug("The incoming call has been cancelled.");
+                mediaSession?.Close("call cancelled");
+            }
+            else
+            {
+                m_cts = new CancellationTokenSource();
+                var sipRequest = uas.ClientTransaction.TransactionRequest;
+
+                MediaSession = mediaSession;
+                MediaSession.OnRtpEvent += OnRemoteRtpEvent;
+                //MediaSession.OnRtpClosed += (reason) => Hangup();
+                MediaSession.OnRtpClosed += (reason) =>
+                {
+                    if (!MediaSession.IsClosed)
+                    {
+                        logger.LogWarning($"RTP channel was closed with reason {reason}.");
+                    }
+                };
+
+                SDP remoteSdp = SDP.ParseSDPDescription(sipRequest.Body);
+                await MediaSession.setRemoteDescription(new RTCSessionDescriptionInit { sdp = remoteSdp.ToString(), type = RTCSdpType.offer }).ConfigureAwait(false);
+
+                var sdpAnswer = await MediaSession.createAnswer(null).ConfigureAwait(false);
+                await MediaSession.setLocalDescription(new RTCSessionDescriptionInit { sdp = sdpAnswer.ToString(), type = RTCSdpType.answer }).ConfigureAwait(false);
+
+                await MediaSession.Start().ConfigureAwait(false);
+
+                m_uas = uas;
+                m_uas.Answer(m_sdpContentType, sdpAnswer.ToString(), null, SIPDialogueTransferModesEnum.Default, customHeaders);
+                Dialogue.DialogueState = SIPDialogueStateEnum.Confirmed;
             }
         }
 
@@ -495,32 +487,33 @@
                 var referRequest = GetReferRequest(transferee);
                 return Transfer(referRequest, timeout, ct);
             }
-        }
-
-        /// <summary>
-        /// Requests the RTP session to transmit a DTMF tone using an RTP event.
-        /// </summary>
-        /// <param name="tone">The DTMF tone to transmit.</param>
-        public Task SendDtmf(byte tone)
-        {
-            return MediaSession.SendDtmf(tone, m_cts.Token);
-        }
-
+        }
+
+        /// <summary>
+        /// Requests the RTP session to transmit a DTMF tone using an RTP event.
+        /// </summary>
+        /// <param name="tone">The DTMF tone to transmit.</param>
+        public Task SendDtmf(byte tone)
+        {
+            return MediaSession.SendDtmf(tone, m_cts.Token);
+        }
+
         /// <summary>
         /// Send a re-INVITE request to put the remote call party on hold.
         /// </summary>
         public async Task PutOnHold()
         {
-            IsOnLocalHold = true;
-
-            // The action we take to put a call on hold is to switch the media status
-            // to send only and change the audio input from a capture device to on hold
-            // music.
-            var localSDP = await MediaSession.createOffer(null).ConfigureAwait(false);
-            SetLocalSdpForOnHoldState(ref localSDP);
-            MediaSession.setLocalDescription(new RTCSessionDescriptionInit { sdp = localSDP.ToString(), type = RTCSdpType.offer });
-
-            SendReInviteRequest(localSDP);
+            IsOnLocalHold = true;
+
+            // The action we take to put a call on hold is to switch the media status
+            // to send only and change the audio input from a capture device to on hold
+            // music.
+            var localSdpInit = await MediaSession.createOffer(null).ConfigureAwait(false);
+            SDP localSdp = SDP.ParseSDPDescription(localSdpInit.sdp);
+            SetLocalSdpForOnHoldState(ref localSdp);
+            await MediaSession.setLocalDescription(new RTCSessionDescriptionInit { sdp = localSdp.ToString(), type = RTCSdpType.offer }).ConfigureAwait(false);
+
+            SendReInviteRequest(localSdp);
         }
 
         /// <summary>
@@ -528,15 +521,16 @@
         /// </summary>
         public async Task TakeOffHold()
         {
-            IsOnLocalHold = false;
-
-            var localSDP = await MediaSession.createOffer(null).ConfigureAwait(false);
-            SetLocalSdpForOnHoldState(ref localSDP);
-            MediaSession.setLocalDescription(new RTCSessionDescriptionInit { sdp = localSDP.ToString(), type = RTCSdpType.offer });
-
-            SendReInviteRequest(localSDP);
-        }
-
+            IsOnLocalHold = false;
+
+            var localSdpInit = await MediaSession.createOffer(null).ConfigureAwait(false);
+            SDP localSdp = SDP.ParseSDPDescription(localSdpInit.sdp);
+            SetLocalSdpForOnHoldState(ref localSdp);
+            await MediaSession.setLocalDescription(new RTCSessionDescriptionInit { sdp = localSdp.ToString(), type = RTCSdpType.offer }).ConfigureAwait(false);
+
+            SendReInviteRequest(localSdp);
+        }
+
         /// <summary>
         /// Processes a transfer by sending to the remote party once the REFER request has been constructed.
         /// </summary>
@@ -559,17 +553,17 @@
                 SIPNonInviteTransaction referTx = new SIPNonInviteTransaction(m_transport, referRequest, null);
 
                 SIPTransactionResponseReceivedDelegate referTxStatusHandler = (localSIPEndPoint, remoteEndPoint, sipTransaction, sipResponse) =>
-                {
-                    if (sipResponse.Header.CSeqMethod == SIPMethodsEnum.REFER && sipResponse.Status == SIPResponseStatusCodesEnum.Accepted)
-                    {
-                        logger.LogInformation("Call transfer was accepted by remote server.");
-                        transferAccepted.TrySetResult(true);
-                    }
-                    else
-                    {
-                        transferAccepted.TrySetResult(false);
-                    }
-
+                {
+                    if (sipResponse.Header.CSeqMethod == SIPMethodsEnum.REFER && sipResponse.Status == SIPResponseStatusCodesEnum.Accepted)
+                    {
+                        logger.LogInformation("Call transfer was accepted by remote server.");
+                        transferAccepted.TrySetResult(true);
+                    }
+                    else
+                    {
+                        transferAccepted.TrySetResult(false);
+                    }
+
                     return Task.FromResult(SocketError.Success);
                 };
 
@@ -601,96 +595,96 @@
         /// </summary>
         /// <param name="sipRequest">The in dialog request received.</param>
         private async Task DialogRequestReceivedAsync(SIPRequest sipRequest)
-        {
-            if (sipRequest.Method == SIPMethodsEnum.BYE)
-            {
-                logger.LogInformation($"Remote call party hungup {sipRequest.StatusLine}.");
-                Dialogue.DialogueState = SIPDialogueStateEnum.Terminated;
-
-                SIPNonInviteTransaction byeTx = new SIPNonInviteTransaction(m_transport, sipRequest, null);
-                byeTx.SendResponse(SIPResponse.GetResponse(sipRequest, SIPResponseStatusCodesEnum.Ok, null));
-
-                CallEnded();
-            }
-            else if (sipRequest.Method == SIPMethodsEnum.INVITE)
-            {
-                logger.LogDebug($"Re-INVITE request received {sipRequest.StatusLine}.");
-
-                UASInviteTransaction reInviteTransaction = new UASInviteTransaction(m_transport, sipRequest, m_outboundProxy);
-
-                try
-                {
-                    MediaSession.setRemoteDescription(new RTCSessionDescriptionInit { sdp = sipRequest.Body, type = RTCSdpType.offer });
-
-                    CheckRemotePartyHoldCondition(SDP.ParseSDPDescription(MediaSession.remoteDescription.sdp));
-
-                    var answerSdp = await MediaSession.createAnswer(null).ConfigureAwait(false);
-
-                    Dialogue.RemoteSDP = sipRequest.Body;
-                    Dialogue.SDP = answerSdp.ToString();
-                    Dialogue.RemoteCSeq = sipRequest.Header.CSeq;
-
-                    var okResponse = reInviteTransaction.GetOkResponse(SDP.SDP_MIME_CONTENTTYPE, Dialogue.SDP);
-                    reInviteTransaction.SendFinalResponse(okResponse);
-                }
-                catch (Exception ex)
-                {
-                    logger.LogError(ex, "MediaSession can't process the re-INVITE request.");
-
-                    if (OnReinviteRequest == null)
-                    {
-                        // The application isn't prepared to accept re-INVITE requests and we can't work out what it was for. 
-                        // We'll reject as gently as we can to try and not lose the call.
-                        SIPResponse notAcceptableResponse = SIPResponse.GetResponse(sipRequest, SIPResponseStatusCodesEnum.NotAcceptable, null);
-                        reInviteTransaction.SendFinalResponse(notAcceptableResponse);
-                    }
-                    else
-                    {
-                        // The application is going to handle the re-INVITE request. We'll send a Trying response as a precursor.
-                        SIPResponse tryingResponse = SIPResponse.GetResponse(sipRequest, SIPResponseStatusCodesEnum.Trying, null);
-                        await reInviteTransaction.SendProvisionalResponse(tryingResponse).ConfigureAwait(false);
-                        OnReinviteRequest.Invoke(reInviteTransaction);
-                    }
-                }
-            }
-            else if (sipRequest.Method == SIPMethodsEnum.OPTIONS)
-            {
-                //Log_External(new SIPMonitorConsoleEvent(SIPMonitorServerTypesEnum.AppServer, SIPMonitorEventTypesEnum.DialPlan, "OPTIONS request for established dialogue " + dialogue.DialogueName + ".", dialogue.Owner));
-                SIPResponse okResponse = SIPResponse.GetResponse(sipRequest, SIPResponseStatusCodesEnum.Ok, null);
-                okResponse.Body = Dialogue.RemoteSDP;
-                okResponse.Header.ContentLength = okResponse.Body.Length;
-                okResponse.Header.ContentType = m_sdpContentType;
-                await SendResponseAsync(okResponse).ConfigureAwait(false);
-            }
-            else if (sipRequest.Method == SIPMethodsEnum.MESSAGE)
-            {
-                //Log_External(new SIPMonitorConsoleEvent(SIPMonitorServerTypesEnum.AppServer, SIPMonitorEventTypesEnum.DialPlan, "MESSAGE for call " + sipRequest.URI.ToString() + ": " + sipRequest.Body + ".", dialogue.Owner));
-                SIPResponse okResponse = SIPResponse.GetResponse(sipRequest, SIPResponseStatusCodesEnum.Ok, null);
-                await m_transport.SendResponseAsync(okResponse).ConfigureAwait(false);
-            }
-            else if (sipRequest.Method == SIPMethodsEnum.REFER)
-            {
-                if (sipRequest.Header.ReferTo.IsNullOrBlank())
-                {
-                    // A REFER request must have a Refer-To header.
-                    //Log_External(new SIPMonitorConsoleEvent(SIPMonitorServerTypesEnum.AppServer, SIPMonitorEventTypesEnum.DialPlan, "Bad REFER request, no Refer-To header.", dialogue.Owner));
-                    SIPResponse invalidResponse = SIPResponse.GetResponse(sipRequest, SIPResponseStatusCodesEnum.BadRequest, "Missing mandatory Refer-To header");
-                    await SendResponseAsync(invalidResponse).ConfigureAwait(false);
-                }
-                else
-                {
-                    //TODO: Add handling logic for in transfer requests from the remote call party.
-                }
-            }
-            else if (sipRequest.Method == SIPMethodsEnum.NOTIFY)
-            {
-                SIPResponse okResponse = SIPResponse.GetResponse(sipRequest, SIPResponseStatusCodesEnum.Ok, null);
-                await SendResponseAsync(okResponse).ConfigureAwait(false);
-
-                if (sipRequest.Body?.Length > 0 && sipRequest.Header.ContentType?.Contains(m_sipReferContentType) == true)
-                {
-                    OnTransferNotify?.Invoke(sipRequest.Body);
-                }
+        {
+            if (sipRequest.Method == SIPMethodsEnum.BYE)
+            {
+                logger.LogInformation($"Remote call party hungup {sipRequest.StatusLine}.");
+                Dialogue.DialogueState = SIPDialogueStateEnum.Terminated;
+
+                SIPNonInviteTransaction byeTx = new SIPNonInviteTransaction(m_transport, sipRequest, null);
+                byeTx.SendResponse(SIPResponse.GetResponse(sipRequest, SIPResponseStatusCodesEnum.Ok, null));
+
+                CallEnded();
+            }
+            else if (sipRequest.Method == SIPMethodsEnum.INVITE)
+            {
+                logger.LogDebug($"Re-INVITE request received {sipRequest.StatusLine}.");
+
+                UASInviteTransaction reInviteTransaction = new UASInviteTransaction(m_transport, sipRequest, m_outboundProxy);
+
+                try
+                {
+                    MediaSession.setRemoteDescription(new RTCSessionDescriptionInit { sdp = sipRequest.Body, type = RTCSdpType.offer });
+
+                    CheckRemotePartyHoldCondition(SDP.ParseSDPDescription(MediaSession.remoteDescription.sdp));
+
+                    var answerSdp = await MediaSession.createAnswer(null).ConfigureAwait(false);
+
+                    Dialogue.RemoteSDP = sipRequest.Body;
+                    Dialogue.SDP = answerSdp.ToString();
+                    Dialogue.RemoteCSeq = sipRequest.Header.CSeq;
+
+                    var okResponse = reInviteTransaction.GetOkResponse(SDP.SDP_MIME_CONTENTTYPE, Dialogue.SDP);
+                    reInviteTransaction.SendFinalResponse(okResponse);
+                }
+                catch (Exception ex)
+                {
+                    logger.LogError(ex, "MediaSession can't process the re-INVITE request.");
+
+                    if (OnReinviteRequest == null)
+                    {
+                        // The application isn't prepared to accept re-INVITE requests and we can't work out what it was for. 
+                        // We'll reject as gently as we can to try and not lose the call.
+                        SIPResponse notAcceptableResponse = SIPResponse.GetResponse(sipRequest, SIPResponseStatusCodesEnum.NotAcceptable, null);
+                        reInviteTransaction.SendFinalResponse(notAcceptableResponse);
+                    }
+                    else
+                    {
+                        // The application is going to handle the re-INVITE request. We'll send a Trying response as a precursor.
+                        SIPResponse tryingResponse = SIPResponse.GetResponse(sipRequest, SIPResponseStatusCodesEnum.Trying, null);
+                        await reInviteTransaction.SendProvisionalResponse(tryingResponse).ConfigureAwait(false);
+                        OnReinviteRequest.Invoke(reInviteTransaction);
+                    }
+                }
+            }
+            else if (sipRequest.Method == SIPMethodsEnum.OPTIONS)
+            {
+                //Log_External(new SIPMonitorConsoleEvent(SIPMonitorServerTypesEnum.AppServer, SIPMonitorEventTypesEnum.DialPlan, "OPTIONS request for established dialogue " + dialogue.DialogueName + ".", dialogue.Owner));
+                SIPResponse okResponse = SIPResponse.GetResponse(sipRequest, SIPResponseStatusCodesEnum.Ok, null);
+                okResponse.Body = Dialogue.RemoteSDP;
+                okResponse.Header.ContentLength = okResponse.Body.Length;
+                okResponse.Header.ContentType = m_sdpContentType;
+                await SendResponseAsync(okResponse).ConfigureAwait(false);
+            }
+            else if (sipRequest.Method == SIPMethodsEnum.MESSAGE)
+            {
+                //Log_External(new SIPMonitorConsoleEvent(SIPMonitorServerTypesEnum.AppServer, SIPMonitorEventTypesEnum.DialPlan, "MESSAGE for call " + sipRequest.URI.ToString() + ": " + sipRequest.Body + ".", dialogue.Owner));
+                SIPResponse okResponse = SIPResponse.GetResponse(sipRequest, SIPResponseStatusCodesEnum.Ok, null);
+                await m_transport.SendResponseAsync(okResponse).ConfigureAwait(false);
+            }
+            else if (sipRequest.Method == SIPMethodsEnum.REFER)
+            {
+                if (sipRequest.Header.ReferTo.IsNullOrBlank())
+                {
+                    // A REFER request must have a Refer-To header.
+                    //Log_External(new SIPMonitorConsoleEvent(SIPMonitorServerTypesEnum.AppServer, SIPMonitorEventTypesEnum.DialPlan, "Bad REFER request, no Refer-To header.", dialogue.Owner));
+                    SIPResponse invalidResponse = SIPResponse.GetResponse(sipRequest, SIPResponseStatusCodesEnum.BadRequest, "Missing mandatory Refer-To header");
+                    await SendResponseAsync(invalidResponse).ConfigureAwait(false);
+                }
+                else
+                {
+                    //TODO: Add handling logic for in transfer requests from the remote call party.
+                }
+            }
+            else if (sipRequest.Method == SIPMethodsEnum.NOTIFY)
+            {
+                SIPResponse okResponse = SIPResponse.GetResponse(sipRequest, SIPResponseStatusCodesEnum.Ok, null);
+                await SendResponseAsync(okResponse).ConfigureAwait(false);
+
+                if (sipRequest.Body?.Length > 0 && sipRequest.Header.ContentType?.Contains(m_sipReferContentType) == true)
+                {
+                    OnTransferNotify?.Invoke(sipRequest.Body);
+                }
             }
         }
 
@@ -776,14 +770,14 @@
             if (sipResponse.Status == SIPResponseStatusCodesEnum.Ok)
             {
                 // Update the remote party's SDP.
-                Dialogue.RemoteSDP = sipResponse.Body;
+                Dialogue.RemoteSDP = sipResponse.Body;
                 MediaSession.setRemoteDescription(new RTCSessionDescriptionInit { sdp = sipResponse.Body, type = RTCSdpType.answer });
             }
             else
             {
                 logger.LogWarning($"Re-INVITE request failed with response {sipResponse.ShortDescription}.");
-            }
-
+            }
+
             return Task.FromResult(SocketError.Success);
         }
 
@@ -844,9 +838,9 @@
         /// <param name="uac">The client user agent used to initiate the call.</param>
         /// <param name="errorMessage">An error message indicating the reason for the failure.</param>
         private void ClientCallFailedHandler(ISIPClientUserAgent uac, string errorMessage)
-        {
-            logger.LogWarning($"Call attempt to {m_uac.CallDescriptor.Uri} failed with {errorMessage}.");
-
+        {
+            logger.LogWarning($"Call attempt to {m_uac.CallDescriptor.Uri} failed with {errorMessage}.");
+
             ClientCallFailed?.Invoke(uac, errorMessage);
         }
 
@@ -859,14 +853,14 @@
         {
             if (sipResponse.StatusCode >= 200 && sipResponse.StatusCode <= 299)
             {
-                // Only set the remote RTP end point if there hasn't already been a packet received on it.
+                // Only set the remote RTP end point if there hasn't already been a packet received on it.
                 MediaSession.setRemoteDescription(new RTCSessionDescriptionInit { sdp = sipResponse.Body, type = RTCSdpType.answer });
-                await MediaSession.Start().ConfigureAwait(false);
-
-                Dialogue.DialogueState = SIPDialogueStateEnum.Confirmed;
-
-                logger.LogInformation($"Call attempt to {m_uac.CallDescriptor.Uri} was answered.");
-
+                await MediaSession.Start().ConfigureAwait(false);
+
+                Dialogue.DialogueState = SIPDialogueStateEnum.Confirmed;
+
+                logger.LogInformation($"Call attempt to {m_uac.CallDescriptor.Uri} was answered.");
+
                 ClientCallAnswered?.Invoke(uac, sipResponse);
             }
             else
@@ -928,26 +922,26 @@
         /// The current call has ended. Reset the state of the user agent.
         /// </summary>
         private void CallEnded()
-        {
-            var dialogue = Dialogue;
+        {
+            var dialogue = Dialogue;
 
             m_uac = null;
-            m_uas = null;
-
-            if (MediaSession != null && !MediaSession.IsClosed)
-            {
-                MediaSession.Close("normal");
-                MediaSession = null;
-            }
-
+            m_uas = null;
+
+            if (MediaSession != null && !MediaSession.IsClosed)
+            {
+                MediaSession.Close("normal");
+                MediaSession = null;
+            }
+
             OnCallHungup?.Invoke(dialogue);
-        }
-
-        /// <summary>
-        /// Processes an in-dialog SDP offer from the remote party to check whether the 
-        /// call hold status has changed.
-        /// </summary>
-        /// <param name="remoteSDP">The in-dialog SDP received from he remote party.</param>
+        }
+
+        /// <summary>
+        /// Processes an in-dialog SDP offer from the remote party to check whether the 
+        /// call hold status has changed.
+        /// </summary>
+        /// <param name="remoteSDP">The in-dialog SDP received from he remote party.</param>
         private void CheckRemotePartyHoldCondition(SDP remoteSDP)
         {
             var mediaStreamStatus = remoteSDP.GetMediaStreamStatus(SDPMediaTypesEnum.audio, 0);
@@ -968,42 +962,42 @@
                     RemoteTookOffHold?.Invoke();
                 }
             }
-        }
-
-        /// <summary>
-        /// Adjusts our SDP offer for a change to the local on hold state.
-        /// </summary>
-        /// <param name="localSDP">Our SDP prior to the on hold adjustment. The SDP object
-        /// will be updated in place for the on hold changes.</param>
+        }
+
+        /// <summary>
+        /// Adjusts our SDP offer for a change to the local on hold state.
+        /// </summary>
+        /// <param name="localSDP">Our SDP prior to the on hold adjustment. The SDP object
+        /// will be updated in place for the on hold changes.</param>
         private void SetLocalSdpForOnHoldState(ref SDP localSDP)
-        {
-            foreach (var mediaAnnouncement in localSDP.Media)
-            {
-                if (IsOnLocalHold && IsOnRemoteHold)
-                {
-                    mediaAnnouncement.MediaStreamStatus = MediaStreamStatusEnum.None;
-                }
-                else if (!IsOnLocalHold && !IsOnRemoteHold)
-                {
-                    mediaAnnouncement.MediaStreamStatus = MediaStreamStatusEnum.SendRecv;
-                }
-                else
-                {
-                    mediaAnnouncement.MediaStreamStatus =
-                        IsOnLocalHold
-                            ? MediaStreamStatusEnum.SendOnly
-                            : MediaStreamStatusEnum.RecvOnly;
-                }
-            }
-        }
-
-        /// <summary>
-        /// Event handler for RTP events from the remote call party. Fires
+        {
+            foreach (var mediaAnnouncement in localSDP.Media)
+            {
+                if (IsOnLocalHold && IsOnRemoteHold)
+                {
+                    mediaAnnouncement.MediaStreamStatus = MediaStreamStatusEnum.None;
+                }
+                else if (!IsOnLocalHold && !IsOnRemoteHold)
+                {
+                    mediaAnnouncement.MediaStreamStatus = MediaStreamStatusEnum.SendRecv;
+                }
+                else
+                {
+                    mediaAnnouncement.MediaStreamStatus =
+                        IsOnLocalHold
+                            ? MediaStreamStatusEnum.SendOnly
+                            : MediaStreamStatusEnum.RecvOnly;
+                }
+            }
+        }
+
+        /// <summary>
+        /// Event handler for RTP events from the remote call party. Fires
         /// when the event is completed.
         /// </summary>
         /// <param name="rtpEvent">The received RTP event.</param>
         private void OnRemoteRtpEvent(RTPEvent rtpEvent)
-        {
+        {
             if (rtpEvent.EndOfEvent)
             {
                 OnDtmfTone?.Invoke(rtpEvent.EventID, rtpEvent.Duration);
